--- conflicted
+++ resolved
@@ -25,13 +25,7 @@
     package_dir.mkdir()
     (package_dir / "__init__.py").touch()
 
-    # Components:
-    # - SimpleService                          (no deps)
-    # - AnotherService                         (depends on SimpleService by type)
-    # - CustomNameService                      (registered by custom name)
-    # - NeedsByName                            (depends by name only)
-    # - NeedsNameVsType                        (name should win over type)
-    # - NeedsTypeFallback                      (fallback to base type via MRO)
+    # Components
     (package_dir / "components.py").write_text(
         """
 from pico_ioc import component
@@ -82,10 +76,7 @@
 """
     )
 
-    # Factories:
-    # - complex_service (lazy via LazyProxy; counter to assert laziness)
-    # - fast_model      (by NAME)
-    # - base_interface  (by TYPE: BaseInterface)
+    # Factories
     (package_dir / "factories.py").write_text(
         """
 from pico_ioc import factory_component, provides
@@ -107,7 +98,7 @@
     @provides(key="fast_model")
     def create_fast_model(self):
         FAST_COUNTER["value"] += 1
-        return {"who": "fast"}  # any object; dict is convenient for identity checks
+        return {"who": "fast"}
 
     @provides(key=BaseInterface)
     def create_base_interface(self):
@@ -116,17 +107,11 @@
 """
     )
 
-<<<<<<< HEAD
     # Module that triggers re-entrant access: init() + get() at import-time
-=======
-    # Optional module that calls init() at import-time:
-    # used to test auto-exclude of the caller (to prevent re-entrancy).
->>>>>>> fc914ec6
     (project_root / "entry.py").write_text(
         """
 import pico_ioc
 import test_project
-<<<<<<< HEAD
 from test_project.services.components import SimpleService
 
 # This runs at import-time when the scanner imports this module.
@@ -134,19 +119,13 @@
 # then get() is attempted while scanning is still in progress -> guard should raise.
 ioc = pico_ioc.init(test_project)
 ioc.get(SimpleService)  # should raise RuntimeError due to re-entrant access during scan
-=======
-
-# If auto-exclude-caller is on AND _scan_and_configure() honors 'exclude',
-# importing this module during scanning should NOT recurse infinitely.
-ioc = pico_ioc.init(test_project)
->>>>>>> fc914ec6
 """
     )
 
-    # Yield the root package name used by pico_ioc.init()
+    # Yield root package name used by pico_ioc.init()
     yield "test_project"
 
-    # Teardown: remove path, reset container, purge modules from cache
+    # Teardown
     sys.path.pop(0)
     pico_ioc._container = None
     mods_to_del = [m for m in list(sys.modules.keys()) if m == "test_project" or m.startswith("test_project.")]
@@ -168,10 +147,7 @@
 
 
 def test_dependency_injection_by_type_hint(test_project):
-    """
-    When a constructor parameter has a type hint and no provider is bound by name,
-    the container should resolve it by TYPE.
-    """
+    """Type-hinted dependency resolves by TYPE when no NAME-bound provider exists."""
     from test_project.services.components import SimpleService, AnotherService
 
     container = pico_ioc.init(test_project)
@@ -182,9 +158,7 @@
 
 
 def test_components_are_singletons_by_default(test_project):
-    """
-    Providers bound by the scanner are singletons: get() returns the same instance.
-    """
+    """Providers registered by the scanner behave as singletons."""
     from test_project.services.components import SimpleService
 
     container = pico_ioc.init(test_project)
@@ -196,9 +170,7 @@
 
 
 def test_get_unregistered_component_raises_error(test_project):
-    """
-    Requesting a key with no provider must raise NameError with a helpful message.
-    """
+    """Requesting an unknown key raises NameError."""
     container = pico_ioc.init(test_project)
 
     class Unregistered: ...
@@ -207,61 +179,36 @@
 
 
 def test_factory_provides_component_by_name(test_project):
-    """
-    A factory method annotated with @provides(key="...") is bound by NAME and is retrievable.
-    """
+    """Factory-provided component is retrievable by key; proxy behaves like real value."""
     container = pico_ioc.init(test_project)
     svc = container.get("complex_service")
-
-    # Proxy must behave like the real string for equality
     assert svc == "This is a complex service"
 
 
 def test_factory_instantiation_is_lazy_and_singleton(test_project):
-    """
-    Factory methods with default lazy=True return a LazyProxy. The real object is created on first use.
-    Also, container should cache the created instance (singleton per key).
-    """
+    """LazyProxy creates real object on first use and remains singleton per key."""
     from test_project.services.factories import CREATION_COUNTER
 
     container = pico_ioc.init(test_project)
-
     assert CREATION_COUNTER["value"] == 0
 
     proxy = container.get("complex_service")
-    # Accessing attributes/methods of the proxy should trigger creation exactly once
     assert CREATION_COUNTER["value"] == 0
     up = proxy.upper()
     assert up == "THIS IS A COMPLEX SERVICE"
     assert CREATION_COUNTER["value"] == 1
 
-    # Re-accessing via the same proxy does not create again
     _ = proxy.lower()
-<<<<<<< HEAD
     assert CREATION_COUNTER["value"] == 1
 
-    # Getting the same key again should return the same singleton instance (no extra creations)
     again = container.get("complex_service")
-    assert again is proxy  # same object returned by container
+    assert again is proxy
     _ = again.strip()
     assert CREATION_COUNTER["value"] == 1
 
-=======
-    assert CREATION_COUNTER["value"] == 1
-
-    # Getting the same key again should return the same singleton instance (no extra creations)
-    again = container.get("complex_service")
-    assert again is proxy  # same object returned by container
-    _ = again.strip()
-    assert CREATION_COUNTER["value"] == 1
-
->>>>>>> fc914ec6
 
 def test_component_with_custom_name(test_project):
-    """
-    A component registered by custom name is retrievable by that name,
-    and NOT by its class.
-    """
+    """Component registered by custom name is retrievable by that name, not by class."""
     from test_project.services.components import CustomNameService
 
     container = pico_ioc.init(test_project)
@@ -273,27 +220,20 @@
 
 
 def test_resolution_prefers_name_over_type(test_project):
-    """
-    If both a NAME-bound provider and a TYPE-bound provider exist, resolution MUST
-    prefer the NAME (parameter name) over the TYPE hint.
-    """
+    """If NAME and TYPE providers exist, NAME must win."""
     from test_project.services.components import NeedsNameVsType
     from test_project.services.factories import FAST_COUNTER, BASE_COUNTER
 
     container = pico_ioc.init(test_project)
     comp = container.get(NeedsNameVsType)
 
-    # "fast_model" name must win → uses the fast provider
     assert comp.model == {"who": "fast"}
     assert FAST_COUNTER["value"] == 1
-    # Base provider should NOT be used for this resolution
     assert BASE_COUNTER["value"] == 0
 
 
 def test_resolution_by_name_only(test_project):
-    """
-    When a ctor parameter has NO type hint, the container must resolve strictly by NAME.
-    """
+    """Ctor param without type hint resolves strictly by NAME."""
     from test_project.services.components import NeedsByName
     from test_project.services.factories import FAST_COUNTER
 
@@ -305,25 +245,19 @@
 
 
 def test_resolution_fallback_to_type_mro(test_project):
-    """
-    When there is no provider for the parameter NAME nor the exact TYPE,
-    the container must try TYPE's MRO and use the first available provider.
-    """
+    """If neither NAME nor exact TYPE match, fallback via TYPE MRO."""
     from test_project.services.components import NeedsTypeFallback
     from test_project.services.factories import BASE_COUNTER
 
     container = pico_ioc.init(test_project)
     comp = container.get(NeedsTypeFallback)
 
-    # Resolved via MRO to BaseInterface provider
     assert comp.impl == {"who": "base"}
     assert BASE_COUNTER["value"] == 1
 
 
 def test_missing_dependency_raises_clear_error(test_project):
-    """
-    If no provider exists for NAME nor TYPE nor MRO, resolution must raise NameError.
-    """
+    """Missing dep across NAME/TYPE/MRO raises NameError."""
     from test_project.services.components import MissingDep
 
     container = pico_ioc.init(test_project)
@@ -331,42 +265,22 @@
         container.get(MissingDep)
 
 
-<<<<<<< HEAD
 def test_reentrant_access_is_blocked_and_container_still_initializes(test_project, caplog):
     """
-    Importing a module that calls pico_ioc.init() and then container.get() at import-time
-    should:
-      - raise a RuntimeError from the guard (caught by the scanner as a warning),
+    Importing a module that calls init() and then container.get() at import-time should:
+      - raise a RuntimeError from the guard (caught as a warning by the scanner),
       - NOT prevent the container from finishing initialization,
       - allow normal component retrieval afterwards.
     """
     caplog.set_level(logging.INFO)
 
-    # Running init should NOT raise: the scanner handles the module import failure and continues.
-    container = pico_ioc.init(test_project)
-
-    # Expect a warning mentioning re-entrant access during scan
+    container = pico_ioc.init(test_project)
+
     assert any(
         "re-entrant container access during scan" in rec.message
         for rec in caplog.records
     ), "Expected a warning about re-entrant access during scan"
 
-    # Container should be usable after scan completion
     from test_project.services.components import SimpleService
     svc = container.get(SimpleService)
     assert isinstance(svc, SimpleService)
-=======
-@pytest.mark.skipif(
-    not hasattr(pico_ioc, "init"),
-    reason="init not available"
-)
-def test_auto_exclude_caller_prevents_reentrant_scan(test_project):
-    """
-    Smoke test: importing a module that calls pico_ioc.init(root) at import-time
-    should not cause re-entrant scans if init() auto-excludes the caller AND
-    _scan_and_configure honors the 'exclude' predicate.
-    """
-    # If the library correctly auto-excludes the caller and passes 'exclude'
-    # into the scanner (which must skip excluded modules), this import should be safe.
-    __import__("test_project.entry")
->>>>>>> fc914ec6
